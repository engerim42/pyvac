{% extends "layout.html" %}

{% block body %}
<div class="span{% if pyvac.user.country == 'fr' %}7{%else%}12{% endif %}">
<form action="{{ route_url('request_send') }}" method="post" id="todoForm" class="form-horizontal">

    <fieldset>
        <legend class="no-bottom">Leave request</legend>
        <input type="hidden" name="user_id" value="{{pyvac.user.id|default('', true)}}"/>
        <input name="_csrf" type="hidden" value="{{ csrf_token }}">

        <div class="color-legend">
            <span class="color-future-approved"></span>&nbsp;<span>approved</span>
            <span class="color-future-pending"></span>&nbsp;<span>pending</span>
        </div>

        <div class="control-group">
            <div id="datefrompicker"></div>
            <label class="control-label" for="datefrompicker">Period</label>
            <div class="controls">
               <input type="text" name="date_from" id="alternate" value="{{date_from|default('', true)}}" class="input" placeholder="DD/MM/YYYY - DD/MM/YYYY" required="required"/>
            </div>
        </div>

        <div class="control-group">
            <span class="control-label">Type</span>
            <div class="controls">
            {% for type in types %}
                <label class="radio inline">
                  <input type="radio" name="type" id="type{{ type }}" value="{{ type['id'] }}" {% if loop.first %}checked=""{% endif %}
                  {% if type['id'] == 2 and pyvac.user.rtt['left'] <= 0 %}disabled="disabled"{% endif %}>{{ type['name'] }}
                </label>
            {% endfor %}
            </div>
        </div>

        <div class="control-group">
            <span class="control-label">Breakdown</span>
            <div class="controls">
                <label class="radio inline">
                  <input type="radio" name="breakdown" id="breakdownFULL" value="FULL" checked="">Full
                </label>
                <label class="radio inline">
                  <input type="radio" name="breakdown" id="breakdownAM" value="AM" disabled="disabled">AM
                </label>
                <label class="radio inline">
                  <input type="radio" name="breakdown" id="breakdownPM" value="PM" disabled="disabled">PM
                </label>
            </div>
        </div>

        {% if pyvac.user.is_admin %}
        <div class="control-group">
            <span class="control-label">Sudo</span>
            <div class="controls">
            <select name="sudo_user">
                <option value="-1">--- NO ---</option>

            {% for u in sudo_users|sort(attribute='lastname') %}
                <option value="{{ u.id }}">
                {% if u.ldap_user %}
                    {{ u.dn|extract_cn }}
                {% else %}
                    {{ u.name }}
                {% endif %}
                </option>
            {% endfor %}
             </select>
            </div>
        </div>
        {% endif %}

        <div class="control-group">
            <div class="controls">
                <button name="form.submitted" type="submit" class="btn">Submit</button>
            </div>
        </div>
    </fieldset>

</form>
</div>
{% if pyvac.user.country == 'fr' %}
<div class="span5">
    <legend>Informations</legend>
    <ul>
        <li>You have <span class="text-{{pyvac.user.rtt['state']}}"><b>{{pyvac.user.rtt['left']}} RTT</b></span> to use before end of year {{pyvac.user.rtt['year']}}</li>
    </ul>
</div>
{% endif %}
{% endblock %}


{% block js %}

  <script>
  $(function() {
    var cur = -1, prv = -1, days = 0;

    var holidays = {{ holidays }};
    var futures_pending = {{ futures_pending }};
    var futures_approved = {{ futures_approved }};

    $.datepicker.regional['fr'] = {
        closeText: 'Fermer',
        prevText: 'Précédent',
        nextText: 'Suivant',
        currentText: 'Aujourd\'hui',
        monthNames: ['Janvier','Février','Mars','Avril','Mai','Juin',
        'Juillet','Août','Septembre','Octobre','Novembre','Décembre'],
        monthNamesShort: ['Janv.','Févr.','Mars','Avril','Mai','Juin',
        'Juil.','Août','Sept.','Oct.','Nov.','Déc.'],
        dayNames: ['Dimanche','Lundi','Mardi','Mercredi','Jeudi','Vendredi','Samedi'],
        dayNamesShort: ['Dim.','Lun.','Mar.','Mer.','Jeu.','Ven.','Sam.'],
        dayNamesMin: ['D','L','M','M','J','V','S'],
        weekHeader: 'Sem.',
        dateFormat: 'dd/mm/yy',
        firstDay: 1,
        isRTL: false,
        showMonthAfterYear: false,
        yearSuffix: ''};

  /*$.datepicker.setDefaults($.datepicker.regional['fr']);*/

function DateDiff(date1, date2) {
    var datediff = date1.getTime() - date2.getTime(); //store the getTime diff - or +
    return Math.abs(Math.floor(datediff / (24*60*60*1000))); //Convert values to -/+ days and return value
}

  $("#datefrompicker").datepicker({
      showOtherMonths: true,
      numberOfMonths: 2,
      selectOtherMonths: true,
      showButtonPanel: false,
      changeMonth: false,
      dateFormat: 'dd/mm/yy',
      showWeek: false,
      firstDay: 1,
      minDate: {% if pyvac.user.is_admin %}-30{% else %}0{% endif %},

    beforeShowDay: function ( date ) {
        var date_class = ''
        /* do not select holidays */
        if (holidays.indexOf(date.getTime()) != -1) {
           date_class = 'date-range-holiday';
           return [false, date_class];
        }
<<<<<<< HEAD
        /* do not select weekend days */
=======
        /* do not select future pending or approved */
        if (futures_pending.indexOf(date.getTime()) != -1) {
          return [false, 'date-range-future-pending'];
        }
        if (futures_approved.indexOf(date.getTime()) != -1) {
          return [false, 'date-range-future-approved'];
        }

>>>>>>> e162e7c8
        var day = date.getDay();
        /* do not select weekend days */
        var isWeekend = (day == 6) || (day == 0);
        if (isWeekend)
        {
            return [false, date_class];
        }

        if ( prv == -1 && prv == cur ) {
            return [true, date_class];
        }

        if (date.getTime() >= Math.min(prv.getTime(), cur.getTime()) && date.getTime() <= Math.max(prv.getTime(), cur.getTime()))
        {
            if (date_class == 'date-range-holiday')
            {
                date_class = 'date-range-selected-holiday';
            }
            else
            {
                date_class = 'date-range-selected';
            }
        }
        return [true, date_class];
       },

    onChangeMonthYear: function( year, month, inst ) {

          // retrieve holidays value for the current display year and the next
          $.ajax({
              url: "{{ route_url('list_holiday') }}",
              type: 'post',
              data: {'year': year},
              success: function(data) {
                  holidays = data;
              }
          });
    },

    onSelect: function ( dateText, inst ) {
          var d1, d2;

          prv = cur;
          dt = new Date(inst.selectedYear, inst.selectedMonth, inst.selectedDay);
          cur = dt;
          //cur = dt.getTime();
          if ( prv == -1 || prv == cur ) {
             prv = cur;
             $('#alternate').val( dateText+' - '+dateText  );
             $('#breakdownAM').prop('disabled', false);
             $('#breakdownPM').prop('disabled', false);
          } else {
             dd = DateDiff(prv, cur);
             t = dd % 7;

             last_include = 1;

             if (cur < prv) {
                 w1 = cur.getDay();
                 w2 = prv.getDay();
             }
             else {
                 w2 = cur.getDay();
                 w1 = prv.getDay();
             }
             if (w1 > w2) t-=2;
             if ((w1 == 0 && w2 == 6) || w1 == 6) t--;
             realdiff = Math.abs((Math.floor(dd/7)*5)+t)

             d1 = $.datepicker.formatDate( 'dd/mm/yy', new Date(Math.min(prv.getTime(), cur.getTime())), {} );
             d2 = $.datepicker.formatDate( 'dd/mm/yy', new Date(Math.max(prv.getTime(), cur.getTime())), {} );
             $('#alternate').val( d1+' - '+d2 );
             days = realdiff + last_include;

            if (days == 1) {
                $('#breakdownAM').prop('disabled', false);
                $('#breakdownPM').prop('disabled', false);
            }
            else {
                $("#breakdownFULL").prop("checked", true);
                $('#breakdownAM').prop('disabled', true);
                $('#breakdownPM').prop('disabled', true);
            }
          }
       },

    });
  });

  </script>


{% endblock %}<|MERGE_RESOLUTION|>--- conflicted
+++ resolved
@@ -144,9 +144,6 @@
            date_class = 'date-range-holiday';
            return [false, date_class];
         }
-<<<<<<< HEAD
-        /* do not select weekend days */
-=======
         /* do not select future pending or approved */
         if (futures_pending.indexOf(date.getTime()) != -1) {
           return [false, 'date-range-future-pending'];
@@ -154,8 +151,6 @@
         if (futures_approved.indexOf(date.getTime()) != -1) {
           return [false, 'date-range-future-approved'];
         }
-
->>>>>>> e162e7c8
         var day = date.getDay();
         /* do not select weekend days */
         var isWeekend = (day == 6) || (day == 0);
